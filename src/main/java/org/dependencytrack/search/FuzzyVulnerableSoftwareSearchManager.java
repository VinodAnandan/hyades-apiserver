package org.dependencytrack.search;

import alpine.common.logging.Logger;
<<<<<<< HEAD
=======
import alpine.event.framework.Event;
>>>>>>> ddd0f32f
import alpine.notification.NotificationLevel;
import com.google.common.collect.Sets;
import org.apache.commons.lang3.StringUtils;
import org.apache.lucene.document.Document;
import org.apache.lucene.index.CorruptIndexException;
import org.apache.lucene.index.IndexableField;
import org.apache.lucene.queryparser.classic.ParseException;
import org.apache.lucene.queryparser.classic.QueryParser;
import org.apache.lucene.search.Query;
import org.apache.lucene.search.ScoreDoc;
import org.apache.lucene.search.TopDocs;
import org.dependencytrack.event.IndexEvent;
import org.dependencytrack.model.Component;
import org.dependencytrack.model.VulnerableSoftware;
import org.dependencytrack.notification.NotificationConstants;
import org.dependencytrack.notification.NotificationGroup;
import org.dependencytrack.notification.NotificationScope;
import org.dependencytrack.persistence.QueryManager;
import org.dependencytrack.util.NotificationUtil;
import us.springett.parsers.cpe.CpeParser;
import us.springett.parsers.cpe.exceptions.CpeParsingException;
import us.springett.parsers.cpe.exceptions.CpeValidationException;
import us.springett.parsers.cpe.values.Part;

import java.io.IOException;
import java.util.*;

public class FuzzyVulnerableSoftwareSearchManager {

    private static final Logger LOGGER = Logger.getLogger(FuzzyVulnerableSoftwareSearchManager.class);
    private static final Set<String> DO_NOT_FUZZ = Set.of("util", "utils", "url", "xml");

    private final boolean excludeComponentsWithPurl;
    private final Set<String> SKIP_LUCENE_FUZZING_FOR_TYPE = Sets.newHashSet("golang");
    public FuzzyVulnerableSoftwareSearchManager(boolean excludeComponentsWithPurl) {
        this.excludeComponentsWithPurl = excludeComponentsWithPurl;
    }

    private static class SearchTerm {
        private String product;
        private String vendor;

        public SearchTerm(String vendor,String product) {
            this.product = product;
            this.vendor = StringUtils.isBlank(vendor) ? "*" : vendor;
        }

        @Override
        public boolean equals(Object o) {
            if (this == o) return true;
            if (o == null || getClass() != o.getClass()) return false;
            SearchTerm that = (SearchTerm) o;
            return product.equals(that.product) && Objects.equals(vendor, that.vendor);
        }

        public String getVendor() {
            return vendor;
        }

        public String getProduct() {
            return product;
        }

        @Override
        public int hashCode() {
            return Objects.hash(product, vendor);
        }
    }

    public List<VulnerableSoftware> fuzzyAnalysis(QueryManager qm, final Component component, us.springett.parsers.cpe.Cpe parsedCpe) {
        List<VulnerableSoftware>  fuzzyList = Collections.emptyList();
        if (component.getPurl() == null || !excludeComponentsWithPurl || "deb".equals(component.getPurl().getType())) {
            Set<SearchTerm> searches = new LinkedHashSet<>();
            try {
                boolean attemptLuceneFuzzing = true;
                Part part = Part.ANY;
                String nameToFuzz = component.getName();
                if (parsedCpe != null) {
                    part = parsedCpe.getPart();
                    searches.add(new SearchTerm(parsedCpe.getVendor(), parsedCpe.getProduct()));
                    nameToFuzz = parsedCpe.getProduct();
                }
                if (component.getPurl() != null) {
                    if (component.getPurl().getType().equals("golang")) {
                        searches.add(new SearchTerm(StringUtils.substringAfterLast(component.getPurl().getNamespace(), "/"), component.getPurl().getName()));
                    } else {
                        searches.add(new SearchTerm(component.getPurl().getNamespace(), component.getPurl().getName()));
                        if (component.getName().equals(nameToFuzz)) {
                            nameToFuzz = component.getPurl().getName();
                        }
                    }
                    attemptLuceneFuzzing = !SKIP_LUCENE_FUZZING_FOR_TYPE.contains(component.getPurl().getType());
                }
                searches.add(new SearchTerm(component.getGroup(), component.getName()));
                for (SearchTerm search : searches) {
                    fuzzyList = fuzzySearch(qm, part, search.getVendor(), search.getProduct());
                    if (fuzzyList.isEmpty() && !"*".equals(search.getVendor())) {
                        fuzzyList = fuzzySearch(qm, part, "*", search.getProduct());
                    }
                    if (!fuzzyList.isEmpty()) {
                        break;
                    }
                }

                // If no luck, get fuzzier but not with small values as fuzzy 2 chars are easy to match
                if (fuzzyList.isEmpty() && nameToFuzz.length() > 2 && attemptLuceneFuzzing && !DO_NOT_FUZZ.contains(nameToFuzz)) {
                    us.springett.parsers.cpe.Cpe justThePart = new us.springett.parsers.cpe.Cpe(part, "*", "*", "*", "*", "*", "*", "*", "*", "*", "*");
                    // wildcard all components after part to constrain fuzzing to components of same type e.g. application, operating-system
                    String fuzzyTerm = getLuceneCpeRegexp(justThePart.toCpe23FS());
                    LOGGER.debug(null, "Performing lucene ~ fuzz matching on '{}'", nameToFuzz);
                    //The tilde makes it fuzzy. e.g. Will match libexpat1 to libexpat and product exact matches with vendor mismatch
                    fuzzyList = fuzzySearch(qm, "product:" + nameToFuzz + "~0.88 AND " + fuzzyTerm);
                }
            } catch (CpeValidationException cve) {
                LOGGER.error("Failed to validate fuzz search CPE", cve);
            }
        }
        return fuzzyList;
    }
    private List<VulnerableSoftware> fuzzySearch(QueryManager qm, Part part, String vendor, String product)  {
        try {
            us.springett.parsers.cpe.Cpe cpe = new us.springett.parsers.cpe.Cpe(part, escape(vendor), escape(product), "*", "*", "*", "*", "*", "*", "*", "*");
            String cpeSearch = getLuceneCpeRegexp(cpe.toCpe23FS());
            return fuzzySearch(qm, cpeSearch);
        } catch (CpeValidationException cpeValidationException) {
            LOGGER.error("Failed to validate fuzz search CPE", cpeValidationException);
            return Collections.emptyList();
        }
    }

    public SearchResult searchIndex(final String luceneQuery) {
        final SearchResult searchResult = new SearchResult();
        final List<Map<String, String>> resultSet = new ArrayList<>();
        IndexManager indexManager = VulnerableSoftwareIndexer.getInstance();
        try {
            final Query query = indexManager.getQueryParser().parse(luceneQuery);
            final TopDocs results = indexManager.getIndexSearcher().search(query,1000);

            if (LOGGER.isDebugEnabled()) {
                LOGGER.debug("Searching for: " + luceneQuery + " - Total Hits: " + results.totalHits);
            }

            for (final ScoreDoc scoreDoc: results.scoreDocs) {
                final Document doc = indexManager.getIndexSearcher().doc(scoreDoc.doc);
                final Map<String, String> fields = new HashMap<>();
                for (final IndexableField field: doc.getFields()) {
                    if (StringUtils.isNotBlank(field.stringValue())) {
                        fields.put(field.name(), field.stringValue());
                    }
                }
                resultSet.add(fields);
            }
            searchResult.addResultSet(indexManager.getIndexType().name().toLowerCase(), resultSet);
        } catch (ParseException e) {
            LOGGER.error("Failed to parse search string", e);
            String content = "Failed to parse search string. Check log for details. " + e.getMessage();
            NotificationUtil.dispatchExceptionNotifications(NotificationScope.SYSTEM, NotificationGroup.INDEXING_SERVICE, NotificationConstants.Title.CORE_INDEXING_SERVICES, content , NotificationLevel.ERROR);
        } catch (CorruptIndexException e) {
            LOGGER.error("Corrupted Lucene index detected", e);
            String content = "Corrupted Lucene index detected. Check log for details. " + e.getMessage();
            NotificationUtil.dispatchExceptionNotifications(NotificationScope.SYSTEM, NotificationGroup.INDEXING_SERVICE, NotificationConstants.Title.CORE_INDEXING_SERVICES, content , NotificationLevel.ERROR);
<<<<<<< HEAD
=======
            LOGGER.info("Trying to rebuild the corrupted index "+indexManager.getIndexType().name());
            Event.dispatch(new IndexEvent(IndexEvent.Action.REINDEX, indexManager.getIndexType().getClazz()));
>>>>>>> ddd0f32f
        } catch (IOException e) {
            LOGGER.error("An I/O Exception occurred while searching Lucene index", e);
            String content = "An I/O Exception occurred while searching Lucene index. Check log for details. " + e.getMessage();
            NotificationUtil.dispatchExceptionNotifications(NotificationScope.SYSTEM, NotificationGroup.INDEXING_SERVICE, NotificationConstants.Title.CORE_INDEXING_SERVICES, content , NotificationLevel.ERROR);
        }

        indexManager.close();
        return searchResult;
    }

    private List<VulnerableSoftware> fuzzySearch(QueryManager qm, String luceneQuery) {
        List<VulnerableSoftware>  fuzzyList = new LinkedList<>();
        SearchResult sr = searchIndex(luceneQuery);
        if (sr.getResults().containsKey("vulnerablesoftware")) {
            for (Map<String, String> result : sr.getResults().get("vulnerablesoftware")) {
                fuzzyList.add(qm.getObjectByUuid(VulnerableSoftware.class, result.get("uuid")));
            }
        }
        return fuzzyList;
    }

    public static String getLuceneCpeRegexp(String cpeString) {
        StringBuilder exp = new StringBuilder("cpe\\:");
        try {
            us.springett.parsers.cpe.Cpe cpe = CpeParser.parse(cpeString, true);
            if (cpeString.startsWith("cpe:2.3")) {
                exp.insert(0, "cpe23:/");
                exp.append("2\\.3\\:").append(cpe.getPart().getAbbreviation());
            } else {
                exp.insert(0, "cpe22:/");
                exp.append("\\/").append(cpe.getPart().getAbbreviation());
            }
            exp.append("\\:").append(escape(getComponentRegex(cpe.getVendor())));
            exp.append("\\:").append(escape(getComponentRegex(cpe.getProduct())));
            exp.append("\\:").append(getComponentRegex(cpe.getVersion()));
            exp.append("\\:").append(getComponentRegex(cpe.getUpdate()));
            exp.append("\\:").append(getComponentRegex(cpe.getEdition()));
            exp.append("\\:").append(getComponentRegex(cpe.getLanguage()));
            if (cpeString.startsWith("cpe:2.3")) {
                exp.append("\\:").append(getComponentRegex(cpe.getSwEdition()));
                exp.append("\\:").append(getComponentRegex(cpe.getTargetSw()));
                exp.append("\\:").append(getComponentRegex(cpe.getTargetHw()));
                exp.append("\\:").append(getComponentRegex(cpe.getOther()));
            }
            exp.append("/");
        } catch (CpeParsingException cpepe) {
            LOGGER.error("Unable to parse CPE to create RegularExpression", cpepe);
        }
        return exp.toString();
    }

    private static String getComponentRegex(String component) {
        if (component != null) {
            return component.replace("*", ".*");
        } else {
            return ".*";
        }
    }

    private static String escape(final String input) {
        if(input == null) {
            return null;
        } else if (input.equals(".*")) {
            return input;
        }
        return QueryParser.escape(input);
    }

}<|MERGE_RESOLUTION|>--- conflicted
+++ resolved
@@ -1,10 +1,7 @@
 package org.dependencytrack.search;
 
 import alpine.common.logging.Logger;
-<<<<<<< HEAD
-=======
 import alpine.event.framework.Event;
->>>>>>> ddd0f32f
 import alpine.notification.NotificationLevel;
 import com.google.common.collect.Sets;
 import org.apache.commons.lang3.StringUtils;
@@ -166,11 +163,8 @@
             LOGGER.error("Corrupted Lucene index detected", e);
             String content = "Corrupted Lucene index detected. Check log for details. " + e.getMessage();
             NotificationUtil.dispatchExceptionNotifications(NotificationScope.SYSTEM, NotificationGroup.INDEXING_SERVICE, NotificationConstants.Title.CORE_INDEXING_SERVICES, content , NotificationLevel.ERROR);
-<<<<<<< HEAD
-=======
             LOGGER.info("Trying to rebuild the corrupted index "+indexManager.getIndexType().name());
             Event.dispatch(new IndexEvent(IndexEvent.Action.REINDEX, indexManager.getIndexType().getClazz()));
->>>>>>> ddd0f32f
         } catch (IOException e) {
             LOGGER.error("An I/O Exception occurred while searching Lucene index", e);
             String content = "An I/O Exception occurred while searching Lucene index. Check log for details. " + e.getMessage();
